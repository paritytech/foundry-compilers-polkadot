--- conflicted
+++ resolved
@@ -264,19 +264,8 @@
                     .into_iter()
                     .collect();
 
-<<<<<<< HEAD
-            let versions: Vec<Binary> = version_manager
-                .list_available(_solc_version)
-                .map_err(|e| SolcError::Message(e.to_string()))?
-                .into_iter()
-                .filter(|x| _resolc_version.is_none_or(|version| version == x.version()))
-                .collect();
-
-            let binary = versions.into_iter().next_back();
-=======
                 versions.into_iter().next_back()
             };
->>>>>>> 4f1d461f
 
             if let Some(binary) = binary {
                 match binary {
